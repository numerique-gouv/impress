--- conflicted
+++ resolved
@@ -45,11 +45,8 @@
 - 🚸(backend) improve users similarity search and sort results #391
 - ♻️(frontend) simplify stores #402
 - ✨(frontend) update $css Box props type to add styled components RuleSet #423
-<<<<<<< HEAD
 - ✨(frontend) change visibility options order in dropdown menu #441
-=======
 - ✅(CI) trivy continue on error #453
->>>>>>> eec8b4d2
 
 ## Fixed
 
